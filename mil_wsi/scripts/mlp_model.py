import os
import argparse
import json
import pandas as pd
from loguru import logger

import torch
import torch.nn as nn
import torch.optim as optim
from torch.utils.data import DataLoader

from sklearn.model_selection import train_test_split, StratifiedKFold
import numpy as np

from mil_wsi.interfaces import (
    compute_metrics,
    train_mlp,
    predict_mlp,
    MLPDataset,
    MLP,
    plot_loss
)

import warnings
warnings.filterwarnings("ignore")


def load_data(input_path: str, files_pt: list, target: pd.DataFrame) -> pd.DataFrame:
    """
    Load data from .pt files, compute the mean along dimension 0, and merge with the target.

    Args:
        input_path (str): Path to the results folder.
        files_pt (list): List of .pt filenames.
        target (pd.DataFrame): DataFrame containing the target information.

    Returns:
        pd.DataFrame: DataFrame with features and merged target.
    """
    df_list = []
    for file in files_pt:
        basename = file.split(".pt")[0]
        data = torch.load(f"{input_path}/pt_files/{file}")
        data = torch.mean(data, dim=0).numpy()  # Compute the mean along dimension 0 of the loaded tensor.
        df_dims = pd.DataFrame([data], columns=list(range(len(data))))
        df_dims['filename'] = basename
        df_dims = df_dims.merge(target.drop(columns='slide'), on='filename', how="left")
        df_list.append(df_dims)

    df = pd.concat(df_list).reset_index(drop=True)
    return df


<<<<<<< HEAD
parser = argparse.ArgumentParser(description='mlp model')
parser.add_argument('--dir_results', type=str,
                    help='path to folder containing the results')
parser.add_argument('--dir_data', type=str,
                    help='path containing slides')
parser.add_argument('--dir_model', type=str,
                    help='path to store the trained models')
parser.add_argument('--dir_metrics', type=str,
                    help='path to store metrics')
parser.add_argument('--model_name', type=str, default='mlp_model',
                    help='name of the model')
parser.add_argument('--predictions_name', type=str, default='predictions',
                    help='name for predictions file')
parser.add_argument('--suffix_name', type=str,
                    help='name suffix for the experiment')
parser.add_argument('--metrics_name', type=str, default='metrics',
                    help='name for metrics file')
parser.add_argument('--batch_size', type=int, default=28,
                    help='size of the batch')
parser.add_argument('--hidden_size', type=float, default=128,
                    help='hidden size of the MLP network')
parser.add_argument('--epochs', type=int, default=5,
                    help='number of epochs to train')
parser.add_argument('--test_size', type=float, default=0.3,
                    help='test size')
=======
>>>>>>> efb9ac36
if __name__ == '__main__':
    parser = argparse.ArgumentParser(description='MLP model')
    parser.add_argument('--dir_results', type=str, help='Path to folder containing the results')
    parser.add_argument('--dir_data', type=str, help='Path containing slides')
    parser.add_argument('--dir_model', type=str, help='Path to store the trained models')
    parser.add_argument('--dir_metrics', type=str, help='Path to store metrics')
    parser.add_argument('--model_name', type=str, default='mlp_model', help='Name of the model')
    parser.add_argument('--predictions_name', type=str, default='predictions', help='Name for predictions file')
    parser.add_argument('--suffix_name', type=str, help='Name suffix for the experiment')
    parser.add_argument('--metrics_name', type=str, default='metrics', help='Name for metrics file')
    parser.add_argument('--batch_size', type=int, default=32, help='Batch size')
    parser.add_argument('--hidden_size', type=float, default=128, help='Hidden size of the MLP network')
    parser.add_argument('--epochs', type=int, default=3, help='Number of epochs to train')
    parser.add_argument('--test_size', type=float, default=0.2, help='Test size')
    parser.add_argument('--k_folds', type=int, default=4, help='Number of train-test splits to perform')


    args = parser.parse_args()

    # Define directories and create them if they don't exist
    input_path = args.dir_results
    data_path = args.dir_data
    model_path = args.dir_model
    metrics_path = f"{args.dir_metrics}/{args.suffix_name}"
    loss_graph_path = f"{args.dir_metrics}/{args.suffix_name}/losses_graphs"

    os.makedirs(input_path, exist_ok=True)
    #os.makedirs(data_path, exist_ok=True)
    os.makedirs(model_path, exist_ok=True)
    os.makedirs(metrics_path, exist_ok=True)
    os.makedirs(loss_graph_path, exist_ok=True)

    model_name = f"{args.model_name}{args.suffix_name}"
    predictions_name = f"{args.predictions_name}{args.suffix_name}"
    metrics_name = f"{args.metrics_name}{args.suffix_name}"

    files_pt = os.listdir(f"{input_path}/pt_files")

    logger.info("Reading data and generating data loaders")
    # Read target CSV file
    target = pd.read_csv(f"{data_path}/target.csv")
    target['filename'] = target['slide'].str.replace('.svs', '', regex=False)
    # Uncomment the following line to invert target values if needed (positive class = 1)
    # target['target'] = 1 - target['target']
    target_counts = target['target'].value_counts()
    print("Target Value Distribution:")
    for value, count in target_counts.items():
        print(f"Value {value}: {count} instances")

    # Load data from .pt files and merge with target
    df = load_data(input_path, files_pt, target)

    # Separate features and target
    features = df.drop(columns=['filename', 'target'])
    input_size = features.shape[1]
    print("input size:")
    print(input_size)
    target = df['target']

    # Split data into training and testing sets
    X_train, X_test, y_train, y_test = train_test_split(
        features, target, test_size=args.test_size, random_state=4, stratify=target
    )

    # Define the number of folds for cross-validation (change if needed)
    n_splits = args.k_folds
    skf = StratifiedKFold(n_splits=n_splits, shuffle=True, random_state=42)

    # Variables to store metrics and losses for each fold
    all_metrics = []
    all_predictions = []
    train_losses_total = []
    val_losses_total = []

    # Convert training data to NumPy arrays for fold indexing. This is necessary because StratifiedKFold's split() method expects NumPy arrays rather than DataFrames.
    X_np = X_train.to_numpy()
    y_np = y_train.to_numpy()

    logger.info("Starting K-Fold Cross-Validation")

    for fold, (train_index, val_index) in enumerate(skf.split(X_np, y_np)):
        logger.info(f"Fold {fold + 1}/{n_splits}")

        # Split data into training and validation sets for this fold
        X_train_fold, X_val_fold = X_np[train_index], X_np[val_index]
        y_train_fold, y_val_fold = y_np[train_index], y_np[val_index]

        # Convert NumPy arrays to Pandas DataFrame and Series
        X_train_fold = pd.DataFrame(X_train_fold, columns=features.columns)
        y_train_fold = pd.Series(y_train_fold, name=target.name)
        X_val_fold = pd.DataFrame(X_val_fold, columns=features.columns)
        y_val_fold = pd.Series(y_val_fold, name=target.name)

        # Create datasets and dataloaders for this fold
        train_dataset = MLPDataset(X_train_fold, y_train_fold)
        val_dataset = MLPDataset(X_val_fold, y_val_fold)
        train_loader = DataLoader(train_dataset, batch_size=args.batch_size, shuffle=True)
        val_loader = DataLoader(val_dataset, batch_size=args.batch_size, shuffle=False)

        # Instantiate the model for this fold
        model = MLP(input_size=input_size, hidden_size=args.hidden_size, output_size=1)
        device = torch.device("cuda" if torch.cuda.is_available() else "cpu")
        model.to(device)

        # Set up the loss function and optimizer
        criterion = nn.BCEWithLogitsLoss()
        optimizer = optim.Adam(model.parameters(), lr=0.001)
        n_epochs = args.epochs

        # Train the model for this fold
        model, train_losses, val_losses = train_mlp(
            model, train_loader, val_loader, criterion, optimizer, device, n_epochs
        )

        # Store training and validation losses for this fold
        train_losses_total.append(train_losses)
        val_losses_total.append(val_losses)

        # Evaluate on the validation set for this fold
        model.eval()
        predictions = predict_mlp(model, val_loader, device).cpu().numpy()
        predictions = predictions.round().astype(int)
        all_predictions.append(predictions)

        # Save fold predictions to CSV
        fold_preds = pd.DataFrame({'y_pred': predictions.ravel(), 'y_true': y_val_fold})
        fold_preds.to_csv(f"{metrics_path}/{predictions_name}_fold{fold + 1}.csv", index=False)

        # Calculate and store metrics for this fold
        fold_metrics = compute_metrics(predictions, y_val_fold)
        all_metrics.append(fold_metrics)

    # Average validation metrics across folds
    final_metrics = {key: np.mean([m[key] for m in all_metrics]) for key in all_metrics[0].keys()}

    # Save final averaged validation metrics to JSON
    with open(f"{metrics_path}/{metrics_name}_kfold.json", 'w') as json_file:
        json.dump(final_metrics, json_file, indent=4)

    print(f"Saving final averaged validation metrics to: {metrics_path}/{metrics_name}_kfold.json")
    logger.info("K-Fold Cross-Validation Completed")

    # Plot training and validation loss graphs
    plot_loss(train_losses_total, loss_graph_path, args.suffix_name, "train")
    plot_loss(val_losses_total, loss_graph_path, args.suffix_name, "val")

    # Evaluation on the test set using the model from the last fold
    logger.info("Evaluating on final test set")
    test_dataset = MLPDataset(X_test, y_test)
    test_loader = DataLoader(test_dataset, batch_size=args.batch_size, shuffle=False)

    model.eval()
    logger.info("Performing predictions using MLP model")
    predictions = predict_mlp(model, test_loader, device)
    predictions = predictions.cpu().numpy()
    predictions = predictions.round().astype(int)

    # Save test set predictions to CSV
    preds = pd.DataFrame({'y_pred': predictions.ravel(), 'y_true': y_test})
    preds.to_csv(f"{metrics_path}/{predictions_name}_test.csv", index=False)

    logger.info("Computing classification metrics")
    metrics = compute_metrics(predictions, y_test)
    metrics['confusion_matrix'] = {
        f"Actual_{i}-Predicted_{j}": int(metrics['confusion_matrix'].iloc[i, j])
        for i in range(metrics['confusion_matrix'].shape[0])
        for j in range(metrics['confusion_matrix'].shape[1])
    }
    with open(f'{metrics_path}/{metrics_name}_test.json', 'w') as json_file:
        json.dump(metrics, json_file, indent=4)

    print(f"Saving predictions to: {metrics_path}/{predictions_name}_test.csv")
    print(f"Saving metrics to: {metrics_path}/{metrics_name}_test.json")<|MERGE_RESOLUTION|>--- conflicted
+++ resolved
@@ -51,34 +51,6 @@
     return df
 
 
-<<<<<<< HEAD
-parser = argparse.ArgumentParser(description='mlp model')
-parser.add_argument('--dir_results', type=str,
-                    help='path to folder containing the results')
-parser.add_argument('--dir_data', type=str,
-                    help='path containing slides')
-parser.add_argument('--dir_model', type=str,
-                    help='path to store the trained models')
-parser.add_argument('--dir_metrics', type=str,
-                    help='path to store metrics')
-parser.add_argument('--model_name', type=str, default='mlp_model',
-                    help='name of the model')
-parser.add_argument('--predictions_name', type=str, default='predictions',
-                    help='name for predictions file')
-parser.add_argument('--suffix_name', type=str,
-                    help='name suffix for the experiment')
-parser.add_argument('--metrics_name', type=str, default='metrics',
-                    help='name for metrics file')
-parser.add_argument('--batch_size', type=int, default=28,
-                    help='size of the batch')
-parser.add_argument('--hidden_size', type=float, default=128,
-                    help='hidden size of the MLP network')
-parser.add_argument('--epochs', type=int, default=5,
-                    help='number of epochs to train')
-parser.add_argument('--test_size', type=float, default=0.3,
-                    help='test size')
-=======
->>>>>>> efb9ac36
 if __name__ == '__main__':
     parser = argparse.ArgumentParser(description='MLP model')
     parser.add_argument('--dir_results', type=str, help='Path to folder containing the results')
