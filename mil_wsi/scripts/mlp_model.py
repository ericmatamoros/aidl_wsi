--- conflicted
+++ resolved
@@ -62,11 +62,7 @@
     parser.add_argument('--metrics_name', type=str, default='metrics', help='Name for metrics file')
     parser.add_argument('--batch_size', type=int, default=32, help='Batch size')
     parser.add_argument('--hidden_size', type=float, default=128, help='Hidden size of the MLP network')
-<<<<<<< HEAD
-    parser.add_argument('--epochs', type=int, default=90, help='Number of epochs to train')
-=======
     parser.add_argument('--epochs', type=int, default=100, help='Number of epochs to train')
->>>>>>> ca461ee8
     parser.add_argument('--test_size', type=float, default=0.2, help='Test size')
     parser.add_argument('--k_folds', type=int, default=4, help='Number of train-test splits to perform')
 
