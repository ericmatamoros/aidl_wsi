--- conflicted
+++ resolved
@@ -64,11 +64,7 @@
                     help='size of the batch')
 parser.add_argument('--hidden_size', type=float, default=128,
                     help='hidden size of the MLP network')
-<<<<<<< HEAD
-parser.add_argument('--epochs', type=int, default=100,
-=======
 parser.add_argument('--epochs', type=int, default=5,
->>>>>>> ed4edd19
                     help='number of epochs to train')
 parser.add_argument('--test_size', type=float, default=0.3,
                     help='test size')
