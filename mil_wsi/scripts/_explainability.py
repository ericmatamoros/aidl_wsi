--- conflicted
+++ resolved
@@ -1,109 +1,3 @@
-<<<<<<< HEAD
-import os
-import numpy as np
-import matplotlib.pyplot as plt
-import cv2
-import h5py
-from openslide import OpenSlide
-
-
-def visualize_attention(all_attn_weights, all_filenames, predictions, data_path, suffix, threshold=0.5, patch_size=257):
-    """
-    Save WSI images with highlighted patches based on attention scores.
-
-    Args:
-        all_attn_weights (list): List of attention scores for each WSI.
-        all_filenames (list): List of WSI filenames corresponding to each attention score.
-        predictions (list): Model predictions (0 or 1).
-        input_path (str): Path to the WSI images.
-        suffix (str): Experiment suffix for saving results.
-        threshold (float): Threshold for highlighting patches.
-        patch_size (int): Size of each patch extracted from the WSI.
-    """
-    explainability_dir = f"explainability{suffix}"
-    os.makedirs(explainability_dir, exist_ok=True)
-    print(all_filenames)
-
-    print("do we enter the place?")
-    for i, (attn_weights, wsi_name) in enumerate(zip(all_attn_weights, all_filenames)):
-        print(attn_weights)
-        wsi_img_path = os.path.join(f"{data_path}images/", f"{wsi_name}.svs")
-        mask_img_path = os.path.join(f"{data_path}patches/masks/", f"{wsi_name}.jpg")
-        h5_patch_path = os.path.join(f"{data_path}patches/patches/", f"{wsi_name}.h5")
-        print(i)
-        if os.path.exists(mask_img_path) and os.path.exists(h5_patch_path) and os.path.exists(wsi_img_path):  # Ensure WSI, patches and masks exist
-            print("we enter the place")
-            mask_img = plt.imread(mask_img_path)  # Load WSI image
-
-            # Load patch coordinates from the .h5 file
-            with h5py.File(h5_patch_path, "r") as f:
-                patches = f["coords"][:]
-
-            attn_scores = attn_weights[0].flatten()
-
-            # Evitar que todo sea 0 si la variabilidad es baja
-            min_val, max_val = np.percentile(attn_scores, 1), np.percentile(attn_scores, 99)  # Recortar valores extremos inferiores
-
-            attn_scores = (attn_scores - min_val) / (max_val - min_val + 1e-10)
-            attn_scores = np.clip(attn_scores, 0, 1)  # Asegurar que los valores estén entre [0,1]
-
-            # Get WSI dimensions (px)
-            slide = OpenSlide(wsi_img_path)
-            WSI_WIDTH, WSI_HEIGHT = slide.dimensions
-            # Get mask dimensions (px)
-            MASK_HEIGHT, MASK_WIDTH = mask_img.shape[:2]
-
-            # Calculate scaling factors
-            SCALE_X, SCALE_Y = MASK_WIDTH / WSI_WIDTH, MASK_HEIGHT / WSI_HEIGHT
-
-            # Create empty heatmap
-            heatmap = np.zeros((MASK_HEIGHT, MASK_WIDTH), dtype=np.float32)
-
-            # Overlay attention scores at correct WSI locations
-            for (x, y), attn in zip(patches, attn_scores):
-                assert len(patches) == len(attn_scores), f"Mismatch: {len(patches)} patches vs {len(attn_scores)} attn scores"
-
-                # Adjust the coordinates and patch size
-                x, y = int(x*SCALE_X), int(y*SCALE_Y)
-                heatmap[y:y + int(patch_size*SCALE_X), x:x + int(patch_size*SCALE_Y)] += attn  # Accumulate attention
-
-            
-            # Normalize heatmap to [0, 1]
-            heatmap = (heatmap - heatmap.min()) / (heatmap.max() - heatmap.min() + 1e-10)
-                
-            
-            # Aply color map
-            heatmap_colored = cv2.applyColorMap((heatmap * 255).astype(np.uint8), cv2.COLORMAP_JET) # Esta en BGR
-            heatmap_colored = cv2.cvtColor(heatmap_colored, cv2.COLOR_BGR2RGB)
-
-            # Blend heatmap with original WSI
-            overlay = cv2.addWeighted(mask_img, 0.4, heatmap_colored, 0.6, 0)
-
-
-            # **Adding a colorbar (legend)**
-            fig, ax = plt.subplots(figsize=(10, 10))
-            ax.imshow(overlay)
-            ax.axis("off")
-            ax.set_title(f"WSI {wsi_name} - Highlighted Patches")
-
-            # Create an additional colorbar legend
-            cax = fig.add_axes([0.85, 0.2, 0.03, 0.6])  # [left, bottom, width, height] in figure coordinates
-            heatmap_for_legend = np.linspace(0, 1, 256).reshape(256, 1)  # Fake heatmap for the colorbar
-            cbar = ax.figure.colorbar(plt.cm.ScalarMappable(cmap='jet'), cax=cax)
-            cbar.set_label("Attention Score", rotation=270, labelpad=15)
-            
-            # Save in diferent directiories depending on the prediction
-            if int(predictions[i]) == 1:
-                save_dir = f"{explainability_dir}/cancer"
-                os.makedirs(save_dir, exist_ok=True)
-                plt.savefig(os.path.join(save_dir, f"{wsi_name}.jpg"), bbox_inches="tight", dpi=300)
-                plt.close()
-            else:
-                save_dir = f"{explainability_dir}/no_cancer"
-                os.makedirs(save_dir, exist_ok=True)
-                plt.savefig(os.path.join(save_dir, f"{wsi_name}.jpg"), bbox_inches="tight", dpi=300)
-                plt.close()
-=======
 import os
 import numpy as np
 import matplotlib.pyplot as plt
@@ -116,6 +10,7 @@
     explainability_dir = f"explainability{suffix}"
     os.makedirs(explainability_dir, exist_ok=True)
 
+    print("do we enter the place?")
     for i, (attn_weights, wsi_name) in enumerate(zip(all_attn_weights, all_filenames)):
         wsi_img_path = os.path.join(f"{data_path}", f"{wsi_name}.svs")
         mask_img_path = os.path.join(f"{masks_path}", f"{wsi_name}.jpg")
@@ -190,5 +85,4 @@
             plt.savefig(os.path.join(save_dir, f"{wsi_name}.jpg"), bbox_inches="tight", dpi=300)
             plt.close()
         else:
-            print(f"Path not found: {mask_img_path}")
->>>>>>> 2bdb623b
+            print(f"Path not found: {mask_img_path}")