--- conflicted
+++ resolved
@@ -15,10 +15,6 @@
 
 import numpy as np
 import platform
-
-import torch.multiprocessing as mp
-mp.set_start_method('spawn', force=True)
-
 
 from mil_wsi.CLAM  import (save_hdf5, Dataset_All_Bags, Whole_Slide_Bag_FP, get_encoder)
 
@@ -93,12 +89,8 @@
 	model = model.to(device)
 	total = len(bags_dataset)
 
-<<<<<<< HEAD
-	loader_kwargs = {'num_workers': 0, 'pin_memory': True} if device.type == "cuda" else {}
-=======
 	loader_kwargs = {'num_workers': args.num_workers, 'pin_memory': True} if device.type in ["cuda", "mps"] else {}
 
->>>>>>> 5d179332
 
 	for bag_candidate_idx in tqdm(range(total)):
 		slide_id = bags_dataset[bag_candidate_idx].split(args.slide_ext)[0]
