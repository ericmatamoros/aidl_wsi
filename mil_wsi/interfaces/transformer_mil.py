import torch
import torch.nn as nn
import torch.nn.functional as F

# Original AttentionMIL module
class AttentionMIL(nn.Module):
    def __init__(self, input_size, hidden_size, output_size=1):
        super(AttentionMIL, self).__init__()
        
        # Linear layers to replace matmul operations
        self.V = nn.Linear(input_size, hidden_size, bias=False)  # Replaces V * h_i^T
        self.U = nn.Linear(input_size, hidden_size, bias=False)  # Replaces U * h_i^T
        self.w = nn.Linear(hidden_size, 1, bias=False)  # Replaces w^T * (...)

    def forward(self, x):
        # x shape: (batch_size, N_instances, input_size)
        Vh = torch.tanh(self.V(x))  # (batch_size, N, hidden_size)
        Uh = torch.sigmoid(self.U(x))  # (batch_size, N, hidden_size)
        gated_output = Vh * Uh  # Element-wise multiplication
        
        attn_logits = self.w(gated_output).squeeze(-1)  # (batch_size, N)
        attn_weights = torch.softmax(attn_logits, dim=1)
        bag_representation = torch.sum(attn_weights.unsqueeze(-1) * x, dim=1)  # (batch_size, input_size)
        
        return bag_representation, attn_weights

# Original MultiHeadAttention using AttentionMIL modules
class MultiHeadAttention(nn.Module):
    def __init__(self, input_size, hidden_size, n_heads):
        super(MultiHeadAttention, self).__init__()
        self.n_heads = n_heads
        self.heads = nn.ModuleList([
            AttentionMIL(input_size, hidden_size) for _ in range(n_heads)
        ])
    
    def forward(self, x):
        # Collect outputs from each head
        head_outputs = [head(x) for head in self.heads]
        # Concatenate attention weights from each head and average them
        attn_weights = torch.cat([output[1].unsqueeze(0) for output in head_outputs], dim=0)
        attn_weights = torch.mean(attn_weights, dim=0)
        # Here we take the bag representation from the first head (alternatively, you can aggregate differently)
        bag_representation = head_outputs[0][0]
        return bag_representation, attn_weights

# New Transformer-based MIL module
class TransformerMIL(nn.Module):
<<<<<<< HEAD
    def __init__(self, input_size, hidden_size, num_layers=1, num_heads=4, dropout=0.1):
=======
    def __init__(self, input_size, hidden_size, n_heads, num_layers=1, dropout=0.1):
>>>>>>> adc4da0b
        super(TransformerMIL, self).__init__()
        # Project input features to the transformer model dimension (hidden_size)
        self.input_proj = nn.Linear(input_size, hidden_size)
        # Create a transformer encoder layer and stack num_layers of them
        encoder_layer = nn.TransformerEncoderLayer(d_model=hidden_size, nhead=n_heads, dropout=dropout)
        self.transformer_encoder = nn.TransformerEncoder(encoder_layer, num_layers=num_layers)
        # Instead of attention weights, we pool over the sequence dimension (instances)
    
    def forward(self, x):
        # x: (batch, N, input_size)
        x_proj = self.input_proj(x)  # (batch, N, hidden_size)
        # Transformer expects (sequence length, batch, hidden_size)
        x_proj = x_proj.transpose(0, 1)  # (N, batch, hidden_size)
        x_encoded = self.transformer_encoder(x_proj)  # (N, batch, hidden_size)
        x_encoded = x_encoded.transpose(0, 1)  # (batch, N, hidden_size)
        # Simple pooling over instances (e.g., mean pooling)
        bag_representation = x_encoded.mean(dim=1)  # (batch, hidden_size)
        # For the transformer version, we are not directly returning attention weights
        attn_weights = None
        return bag_representation, attn_weights

# Main model class: choose from different attention mechanisms (or transformer)
class MILModels(nn.Module):
    def __init__(self, input_size, hidden_size, attention_class, n_heads=8, output_size=1):
        super(MILModels, self).__init__()
        
        # Depending on the attention_class, instantiate the corresponding module.
        if attention_class == "AttentionMIL":
            self.attention_mil = AttentionMIL(input_size, hidden_size)
            classifier_input_size = input_size  # bag_representation is computed as weighted sum of x
        elif attention_class == "MultiHeadAttention":
            self.attention_mil = MultiHeadAttention(input_size, hidden_size, n_heads)
            classifier_input_size = input_size
        elif attention_class == "Transformer":
            self.attention_mil = TransformerMIL(input_size, hidden_size, n_heads)
            classifier_input_size = hidden_size  # transformer returns representation of dimension hidden_size
        else:
            raise ValueError("Unsupported attention class. Choose from: 'AttentionMIL', 'MultiHeadAttention', 'Transformer'")
        
        # Classifier network that maps the bag representation to the final output
        self.classifier = nn.Sequential(
            nn.Linear(classifier_input_size, hidden_size),
            nn.ReLU(),
            nn.Linear(hidden_size, output_size)
        )

    def forward(self, x):
        bag_representation, attn_weights = self.attention_mil(x)
        output = self.classifier(bag_representation)
        return output, attn_weights

# Training function (unchanged)
def train_transformer_model(model, train_loader, criterion, optimizer, device, epochs):
    model.train()
    model.to(device)

    for epoch in range(epochs):
        total_loss = 0.0
        correct = 0
        total = 0

        for bags, labels, _ in train_loader:
            bags, labels = bags.to(device), labels.to(device).float()  # Convert labels to float

            optimizer.zero_grad()
            outputs, attn_weights = model(bags)  # Extract predictions & (if available) attention scores
            outputs = outputs.squeeze(1)  # Ensure shape matches labels
            loss = criterion(outputs, labels)

            loss.backward()
            optimizer.step()

            total_loss += loss.item()
            preds = (torch.sigmoid(outputs) > 0.5).float()
            correct += (preds == labels).sum().item()
            total += labels.size(0)

        accuracy = correct / total
        print(f"Epoch {epoch+1}/{epochs}, Loss: {total_loss:.4f}, Accuracy: {accuracy:.4f}")

    return model, attn_weights

# Prediction function (unchanged)
def predict_transformer_model(model, test_loader, device):
    model.eval()
    model.to(device)

    all_preds = []
    all_attn_weights = []
    all_bag_ids = []

    with torch.no_grad():
        for i, (bags, _, basename) in enumerate(test_loader):
            bags = bags.to(device)

            outputs, attn_weights = model(bags)
            outputs = outputs.squeeze(1)
            preds = (torch.sigmoid(outputs) > 0.5).float()

            all_preds.extend(preds.cpu().numpy())
            all_attn_weights.append(attn_weights if attn_weights is None else attn_weights.cpu().numpy())
            all_bag_ids.append(basename[0])

    return torch.tensor(all_preds, dtype=torch.float32), all_attn_weights, all_bag_ids<|MERGE_RESOLUTION|>--- conflicted
+++ resolved
@@ -45,11 +45,7 @@
 
 # New Transformer-based MIL module
 class TransformerMIL(nn.Module):
-<<<<<<< HEAD
-    def __init__(self, input_size, hidden_size, num_layers=1, num_heads=4, dropout=0.1):
-=======
     def __init__(self, input_size, hidden_size, n_heads, num_layers=1, dropout=0.1):
->>>>>>> adc4da0b
         super(TransformerMIL, self).__init__()
         # Project input features to the transformer model dimension (hidden_size)
         self.input_proj = nn.Linear(input_size, hidden_size)
