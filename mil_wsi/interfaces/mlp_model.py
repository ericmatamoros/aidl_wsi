<<<<<<< HEAD
=======

import os
>>>>>>> 5d179332
from loguru import logger
import torch
import torch.nn as nn
import torch.nn.functional as F
from .focal_loss import FocalLoss

class MLP(nn.Module):
    def __init__(self, input_size, hidden_size, output_size):
        super(MLP, self).__init__()
        # Capa de entrada a capa oculta
        self.fc1 = nn.Linear(input_size, hidden_size)
        # Capa oculta a capa de salida
        self.fc2 = nn.Linear(hidden_size, output_size)
        # Función de activación relu
        self.relu = nn.ReLU()
        # funcion de activacion sigmoid
        #self.sigmoid = nn.Sigmoid()
        
    def forward(self, x):
            # Propagación hacia adelante
            x = self.relu(self.fc1(x))  # Aplicamos ReLU después de la primera capa
            x = self.fc2(x)  # Salida de la segunda capa
            return x
    

def train_mlp(model, train_loader, val_loader, optimizer, device, epochs, num_classes=2, save_path="best_model.pth"):
    """
    Train an MLP model for binary or multiclass classification.

    Arguments:
    - model: PyTorch MLP model
    - train_loader: DataLoader for training
    - val_loader: DataLoader for validation
    - optimizer: PyTorch optimizer
    - device: CUDA or CPU device
    - epochs: Number of training epochs
    - num_classes: 2 for binary classification, >2 for multiclass
    - use_focal_loss: Whether to use Focal Loss
    - save_path: Path to save the best model
    
    Returns:
    - Trained model (best based on validation loss), train losses, and val losses.
    """

    # Choose loss function based on classification type
    if num_classes == 2:
        criterion = nn.BCEWithLogitsLoss()  # For binary classification
    else:
        criterion = nn.CrossEntropyLoss()  # For multiclass classification

    train_losses = []
    val_losses = []
    best_val_loss = float("inf")
    best_epoch = -1

    for epoch in range(epochs):
        model.train()
        running_loss = 0.0

        for inputs, labels in train_loader:
            inputs, labels = inputs.to(device), labels.to(device)
            optimizer.zero_grad()
            outputs = model(inputs)

            if num_classes == 2:
                loss = criterion(outputs.squeeze(), labels.float())  # Binary
            else:
                loss = criterion(outputs, labels.long())  # Multiclass

            loss.backward()
            optimizer.step()
            running_loss += loss.item()
        
        avg_train_loss = running_loss / len(train_loader)
        train_losses.append(avg_train_loss)

        # Validation phase
        model.eval()
        val_loss = 0.0

        with torch.no_grad():
            for inputs, labels in val_loader:
                inputs, labels = inputs.to(device), labels.to(device)
                outputs = model(inputs)

                if num_classes == 2:
                    loss = criterion(outputs.squeeze(), labels.float())  # Binary
                else:
                    loss = criterion(outputs, labels.long())  # Multiclass

                val_loss += loss.item()
        
        avg_val_loss = val_loss / len(val_loader)
        val_losses.append(avg_val_loss)

        # Checkpointing
        if avg_val_loss < best_val_loss:
            best_val_loss = avg_val_loss
            best_epoch = epoch + 1
            torch.save(model.state_dict(), save_path)
            logger.info(f"Best model saved at epoch {best_epoch} with val loss {avg_val_loss:.4f}")

        logger.info(
            f'Epoch [{epoch+1}/{epochs}], '
            f'Train Loss: {avg_train_loss:.4f}, '
            f'Val Loss: {avg_val_loss:.4f}'
        )

    # Load best model
    model.load_state_dict(torch.load(save_path, map_location=device))
    logger.info(f"Loaded best model from epoch {best_epoch} with val loss {best_val_loss:.4f}")
    
    if os.path.exists(save_path):
        os.remove(save_path)
        logger.info(f"Removed checkpoint file: {save_path}")

    return model, train_losses, val_losses




def predict_mlp(model, test_loader, device: torch.device, num_classes=2, threshold=0.5):
    model.eval()
    all_preds = []

    with torch.no_grad():
        for inputs, _ in test_loader:
            inputs = inputs.to(device)
            outputs = model(inputs)

            if num_classes == 2:
                probs = torch.sigmoid(outputs)  # Binary classification
                preds = (probs > threshold).float()
            else:
                preds = torch.argmax(F.softmax(outputs, dim=1), dim=1)  # Multiclass classification
            
            all_preds.append(preds)

    return torch.cat(all_preds, dim=0)<|MERGE_RESOLUTION|>--- conflicted
+++ resolved
@@ -1,8 +1,5 @@
-<<<<<<< HEAD
-=======
 
 import os
->>>>>>> 5d179332
 from loguru import logger
 import torch
 import torch.nn as nn
